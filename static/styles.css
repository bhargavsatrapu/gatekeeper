/* Modern CSS Reset and Base Styles */
* {
  margin: 0;
  padding: 0;
  box-sizing: border-box;
}

body { 
  margin: 0; 
  font-family: 'Inter', -apple-system, BlinkMacSystemFont, 'Segoe UI', Roboto, sans-serif; 
  color: #1f2937; 
  background: linear-gradient(135deg, #667eea 0%, #764ba2 25%, #f093fb 50%, #f5576c 75%, #4facfe 100%);
  background-size: 400% 400%;
  animation: gradientShift 15s ease infinite;
  height: 100vh;
  overflow: hidden;
}

@keyframes gradientShift {
  0% { background-position: 0% 50%; }
  50% { background-position: 100% 50%; }
  100% { background-position: 0% 50%; }
}

/* Layout */
.layout { 
  display: flex; 
  height: 100vh; 
  background: rgba(255, 255, 255, 0.1);
  backdrop-filter: blur(10px);
  overflow: hidden;
}

/* Sidebar */
.sidebar { 
  width: 280px; 
  background: linear-gradient(180deg, #1e293b 0%, #0f172a 50%, #1a1a2e 100%);
  color: #fff; 
  padding: 24px; 
  box-shadow: 4px 0 20px rgba(0, 0, 0, 0.3);
  position: fixed;
  top: 0;
  left: 0;
  height: 100vh;
  overflow: hidden;
  border-right: 1px solid rgba(255, 255, 255, 0.1);
  z-index: 1000;
}

.sidebar::before {
  content: '';
  position: absolute;
  top: 0;
  right: 0;
  width: 1px;
  height: 100%;
  background: linear-gradient(180deg, transparent, rgba(255, 255, 255, 0.1), transparent);
}

.sidebar h2 { 
  margin-top: 0; 
  font-size: 24px; 
  font-weight: 700;
  background: linear-gradient(135deg, #60a5fa, #a78bfa, #f093fb, #f5576c);
  -webkit-background-clip: text;
  -webkit-text-fill-color: transparent;
  background-clip: text;
  margin-bottom: 32px;
  animation: textShimmer 3s ease-in-out infinite;
}

@keyframes textShimmer {
  0%, 100% { background-position: 0% 50%; }
  50% { background-position: 100% 50%; }
}

.sidebar ul { 
  list-style: none; 
  padding-left: 0; 
}

.sidebar li { 
  margin: 8px 0; 
  transition: all 0.3s ease;
}

.sidebar .section { 
  margin-top: 24px; 
  font-weight: 600; 
  opacity: 0.6;
  font-size: 12px;
  text-transform: uppercase;
  letter-spacing: 1px;
  color: #94a3b8;
}

.sidebar a { 
  color: #cbd5e1; 
  text-decoration: none; 
  padding: 12px 16px;
  border-radius: 8px;
  display: block;
  transition: all 0.3s ease;
  position: relative;
  overflow: hidden;
}

.sidebar a::before {
  content: '';
  position: absolute;
  top: 0;
  left: -100%;
  width: 100%;
  height: 100%;
  background: linear-gradient(90deg, transparent, rgba(255, 255, 255, 0.1), transparent);
  transition: left 0.5s ease;
}

.sidebar a:hover::before {
  left: 100%;
}

.sidebar a:hover { 
  color: #fff; 
  background: linear-gradient(135deg, rgba(102, 126, 234, 0.2), rgba(118, 75, 162, 0.2));
  transform: translateX(4px);
  box-shadow: 0 4px 15px rgba(102, 126, 234, 0.3);
}

/* Content Area */
.content { 
  flex: 1; 
  margin-left: 280px;
  padding: 32px; 
  background: rgba(255, 255, 255, 0.95);
  backdrop-filter: blur(20px);
  overflow-y: auto;
  height: 100vh;
}

.content h1 {
  font-size: 32px;
  font-weight: 700;
  background: linear-gradient(135deg, #667eea, #764ba2, #f093fb, #f5576c, #4facfe);
  background-size: 300% 300%;
  -webkit-background-clip: text;
  -webkit-text-fill-color: transparent;
  background-clip: text;
  margin-bottom: 24px;
  animation: titleGradient 4s ease-in-out infinite;
}

@keyframes titleGradient {
  0%, 100% { background-position: 0% 50%; }
  50% { background-position: 100% 50%; }
}

/* Tabs */
.tabs { 
  margin-top: 24px; 
}

.tab { 
  display: none; 
  background: linear-gradient(135deg, rgba(255, 255, 255, 0.95), rgba(255, 255, 255, 0.85));
  padding: 32px; 
  border-radius: 20px; 
  box-shadow: 0 8px 32px rgba(0, 0, 0, 0.15), 0 0 0 1px rgba(255, 255, 255, 0.3);
  border: 1px solid rgba(255, 255, 255, 0.2);
  backdrop-filter: blur(15px);
  animation: fadeIn 0.3s ease;
  position: relative;
  overflow: hidden;
}

.tab::before {
  content: '';
  position: absolute;
  top: 0;
  left: 0;
  right: 0;
  height: 4px;
  background: linear-gradient(90deg, #667eea, #764ba2, #f093fb, #f5576c, #4facfe);
  background-size: 300% 100%;
  animation: borderGradient 3s ease-in-out infinite;
}

@keyframes borderGradient {
  0%, 100% { background-position: 0% 50%; }
  50% { background-position: 100% 50%; }
}

.tab.active { 
  display: block; 
}

.tab h2 {
  font-size: 24px;
  font-weight: 600;
  color: #1f2937;
  margin-bottom: 24px;
  padding-bottom: 12px;
  border-bottom: 2px solid #e5e7eb;
}

@keyframes fadeIn {
  from { opacity: 0; transform: translateY(10px); }
  to { opacity: 1; transform: translateY(0); }
}

/* Notices */
.notice { 
  background: linear-gradient(135deg, #dbeafe, #bfdbfe);
  border: 1px solid #3b82f6; 
  color: #1e40af; 
  padding: 16px 20px; 
  border-radius: 12px; 
  margin: 16px 0;
  box-shadow: 0 4px 12px rgba(59, 130, 246, 0.15);
  animation: slideIn 0.3s ease;
}

@keyframes slideIn {
  from { opacity: 0; transform: translateX(-20px); }
  to { opacity: 1; transform: translateX(0); }
}

/* Buttons */
button { 
  background: linear-gradient(135deg, #667eea, #764ba2, #f093fb);
  background-size: 200% 200%;
  color: #fff; 
  padding: 12px 24px; 
  border: 0; 
  border-radius: 12px; 
  cursor: pointer; 
  font-weight: 600;
  font-size: 14px;
  transition: all 0.3s ease;
  box-shadow: 0 4px 15px rgba(102, 126, 234, 0.3);
  position: relative;
  overflow: hidden;
  display: inline-flex;
  align-items: center;
  gap: 8px;
  animation: buttonGradient 3s ease-in-out infinite;
}

@keyframes buttonGradient {
  0%, 100% { background-position: 0% 50%; }
  50% { background-position: 100% 50%; }
}

button::before {
  content: '';
  position: absolute;
  top: 0;
  left: -100%;
  width: 100%;
  height: 100%;
  background: linear-gradient(90deg, transparent, rgba(255, 255, 255, 0.2), transparent);
  transition: left 0.5s ease;
}

button:hover::before {
  left: 100%;
}

button:hover { 
  transform: translateY(-2px);
  box-shadow: 0 8px 25px rgba(102, 126, 234, 0.4), 0 0 20px rgba(240, 147, 251, 0.3);
  background: linear-gradient(135deg, #f093fb, #f5576c, #4facfe);
}

button:active {
  transform: translateY(0);
}

/* File Upload Area */
.file-upload-area {
  position: relative;
  margin-bottom: 20px;
}

input[type="file"] {
  position: absolute;
  opacity: 0;
  width: 100%;
  height: 100%;
  cursor: pointer;
}

.file-upload-label {
  display: flex;
  flex-direction: column;
  align-items: center;
  justify-content: center;
  padding: 40px 20px;
  border: 3px dashed #d1d5db;
  border-radius: 16px;
  background: rgba(255, 255, 255, 0.8);
  cursor: pointer;
  transition: all 0.3s ease;
  text-align: center;
  min-height: 120px;
}

.file-upload-label:hover {
  border-color: #667eea;
  background: linear-gradient(135deg, rgba(102, 126, 234, 0.1), rgba(240, 147, 251, 0.1));
  transform: translateY(-2px);
  box-shadow: 0 8px 25px rgba(102, 126, 234, 0.2), 0 0 20px rgba(240, 147, 251, 0.1);
}

.file-upload-label i {
  font-size: 32px;
  background: linear-gradient(135deg, #667eea, #f093fb, #f5576c);
  -webkit-background-clip: text;
  -webkit-text-fill-color: transparent;
  background-clip: text;
  margin-bottom: 12px;
  animation: iconPulse 2s ease-in-out infinite;
}

@keyframes iconPulse {
  0%, 100% { transform: scale(1); }
  50% { transform: scale(1.1); }
}

.file-upload-label span {
  font-size: 16px;
  font-weight: 600;
  color: #374151;
  margin-bottom: 4px;
}

.file-upload-label small {
  font-size: 12px;
  color: #6b7280;
}

/* Console Styles */
.console-controls { 
  margin-bottom: 20px; 
  display: flex;
  gap: 12px;
  flex-wrap: wrap;
}

.console-controls button { 
  margin-right: 0;
  font-size: 12px; 
  padding: 8px 16px;
  background: linear-gradient(135deg, #374151, #1f2937);
}

.console-status {
  display: flex;
  align-items: center;
  gap: 6px;
  font-size: 12px;
  font-weight: 500;
  padding: 8px 12px;
  border-radius: 6px;
  background: rgba(255, 255, 255, 0.05);
  border: 1px solid rgba(255, 255, 255, 0.1);
}

.console-status.active {
  background: rgba(16, 185, 129, 0.1);
  border-color: rgba(16, 185, 129, 0.3);
  color: #10b981;
}

.console-status.inactive {
  background: rgba(107, 114, 128, 0.1);
  border-color: rgba(107, 114, 128, 0.3);
  color: #6b7280;
}

@keyframes pulse {
  0%, 100% { opacity: 1; }
  50% { opacity: 0.5; }
}

.console-output { 
  background: linear-gradient(135deg, #0f172a, #1e293b, #1a1a2e);
  color: #e2e8f0; 
  padding: 24px; 
  border-radius: 16px; 
  font-family: 'JetBrains Mono', 'Fira Code', 'Courier New', monospace; 
  font-size: 14px; 
  line-height: 1.6; 
  max-height: 600px; 
  overflow-y: auto; 
  border: 1px solid #334155;
  box-shadow: inset 0 2px 10px rgba(0, 0, 0, 0.3), 0 0 20px rgba(102, 126, 234, 0.1);
  position: relative;
}

.console-output::-webkit-scrollbar {
  width: 8px;
}

.console-output::-webkit-scrollbar-track {
  background: #1e293b;
  border-radius: 4px;
}

.console-output::-webkit-scrollbar-thumb {
  background: linear-gradient(135deg, #667eea, #764ba2, #f093fb);
  border-radius: 4px;
}

.console-output::-webkit-scrollbar-thumb:hover {
  background: linear-gradient(135deg, #f093fb, #f5576c, #4facfe);
}

.console-line { 
  margin: 4px 0; 
  word-wrap: break-word; 
  white-space: pre-wrap;
  padding: 8px 12px;
  border-radius: 6px;
  transition: all 0.2s ease;
  display: flex;
  align-items: flex-start;
  gap: 8px;
  border-left: 3px solid transparent;
}

.console-line:hover {
  background: rgba(255, 255, 255, 0.05);
  border-left-color: rgba(255, 255, 255, 0.2);
}

.log-timestamp {
  color: #64748b;
  font-size: 12px;
  font-weight: 500;
  flex-shrink: 0;
  min-width: 80px;
}

.log-icon {
  flex-shrink: 0;
  width: 16px;
  text-align: center;
}

.log-message {
  flex: 1;
  line-height: 1.4;
}

.console-line.info { 
  color: #60a5fa; 
  background: linear-gradient(135deg, rgba(96, 165, 250, 0.1), rgba(59, 130, 246, 0.05));
}
.console-line.success { 
  color: #34d399; 
  background: linear-gradient(135deg, rgba(52, 211, 153, 0.1), rgba(16, 185, 129, 0.05));
}
.console-line.warning { 
  color: #fbbf24; 
  background: linear-gradient(135deg, rgba(251, 191, 36, 0.1), rgba(245, 158, 11, 0.05));
}
.console-line.error { 
  color: #f87171; 
  background: linear-gradient(135deg, rgba(248, 113, 113, 0.1), rgba(239, 68, 68, 0.05));
}
.console-line.test { 
  color: #a78bfa; 
  font-weight: bold;
  background: linear-gradient(135deg, rgba(167, 139, 250, 0.15), rgba(139, 92, 246, 0.1));
  padding: 8px 12px;
  border-left: 4px solid #a78bfa;
  margin: 8px 0;
  box-shadow: 0 2px 8px rgba(167, 139, 250, 0.2);
}
.console-line.api { 
  color: #fbbf24; 
  background: linear-gradient(135deg, rgba(251, 191, 36, 0.15), rgba(245, 158, 11, 0.1));
  padding: 4px 8px;
  border-radius: 4px;
  box-shadow: 0 1px 4px rgba(251, 191, 36, 0.2);
}
.console-line.response { 
  color: #34d399; 
  background: linear-gradient(135deg, rgba(52, 211, 153, 0.15), rgba(16, 185, 129, 0.1));
  padding: 4px 8px;
  border-radius: 4px;
  box-shadow: 0 1px 4px rgba(52, 211, 153, 0.2);
}

/* Info Cards */
.info-card {
  background: linear-gradient(135deg, rgba(59, 130, 246, 0.1), rgba(147, 51, 234, 0.1), rgba(240, 147, 251, 0.05));
  border: 1px solid rgba(59, 130, 246, 0.2);
  border-radius: 12px;
  padding: 16px 20px;
  margin-bottom: 24px;
  display: flex;
  align-items: flex-start;
  gap: 12px;
  animation: fadeIn 0.3s ease;
  box-shadow: 0 4px 15px rgba(59, 130, 246, 0.1);
  position: relative;
  overflow: hidden;
}

.info-card::before {
  content: '';
  position: absolute;
  top: 0;
  left: -100%;
  width: 100%;
  height: 100%;
  background: linear-gradient(90deg, transparent, rgba(255, 255, 255, 0.1), transparent);
  animation: cardShimmer 3s ease-in-out infinite;
}

@keyframes cardShimmer {
  0% { left: -100%; }
  50% { left: 100%; }
  100% { left: 100%; }
}

.info-card i {
  background: linear-gradient(135deg, #3b82f6, #8b5cf6, #f093fb);
  -webkit-background-clip: text;
  -webkit-text-fill-color: transparent;
  background-clip: text;
  font-size: 18px;
  margin-top: 2px;
  flex-shrink: 0;
  animation: iconRotate 4s ease-in-out infinite;
}

@keyframes iconRotate {
  0%, 100% { transform: rotate(0deg); }
  25% { transform: rotate(5deg); }
  75% { transform: rotate(-5deg); }
}

.info-card p {
  color: #1e40af;
  font-size: 14px;
  line-height: 1.5;
  margin: 0;
}

/* Search Input Wrapper */
.search-input-wrapper {
  position: relative;
  flex: 1;
}

.search-input-wrapper i {
  position: absolute;
  left: 12px;
  top: 50%;
  transform: translateY(-50%);
  color: #6b7280;
  font-size: 14px;
  z-index: 1;
}

.search-input-wrapper input {
  padding-left: 40px !important;
}

/* Loading Animation */
.loader {
  display: inline-block;
  width: 20px;
  height: 20px;
  border: 3px solid rgba(255, 255, 255, 0.3);
  border-radius: 50%;
  border-top-color: #fff;
  animation: spin 1s ease-in-out infinite;
  margin-right: 8px;
}

@keyframes spin {
  to { transform: rotate(360deg); }
}

.loading {
  opacity: 0.7;
  pointer-events: none;
}

/* Enhanced Button States */
button:disabled {
  opacity: 0.6;
  cursor: not-allowed;
  transform: none !important;
  box-shadow: 0 4px 15px rgba(102, 126, 234, 0.3) !important;
}

button:disabled:hover {
  transform: none !important;
  box-shadow: 0 4px 15px rgba(102, 126, 234, 0.3) !important;
}

button:disabled::before {
  display: none;
}

/* Progress Indicators */
.progress-bar {
  width: 100%;
  height: 8px;
  background: rgba(255, 255, 255, 0.1);
  border-radius: 4px;
  overflow: hidden;
  margin: 16px 0;
  border: 1px solid rgba(255, 255, 255, 0.1);
}

.progress-fill {
  height: 100%;
  background: linear-gradient(90deg, #3b82f6, #1d4ed8, #8b5cf6, #f093fb);
  background-size: 200% 100%;
  border-radius: 4px;
  transition: width 0.5s ease;
  position: relative;
  overflow: hidden;
  animation: progressGradient 2s ease-in-out infinite;
}

@keyframes progressGradient {
  0%, 100% { background-position: 0% 50%; }
  50% { background-position: 100% 50%; }
}

.progress-fill::after {
  content: '';
  position: absolute;
  top: 0;
  left: 0;
  right: 0;
  bottom: 0;
  background: linear-gradient(90deg, transparent, rgba(255, 255, 255, 0.3), transparent);
  animation: progressShimmer 2s ease-in-out infinite;
}

@keyframes progressShimmer {
  0% { transform: translateX(-100%); }
  100% { transform: translateX(100%); }
}

/* Status Indicators */
.status-indicator {
  display: inline-flex;
  align-items: center;
  gap: 6px;
  padding: 4px 8px;
  border-radius: 6px;
  font-size: 12px;
  font-weight: 600;
}

.status-running {
  background: linear-gradient(135deg, rgba(59, 130, 246, 0.15), rgba(147, 51, 234, 0.1));
  color: #1e40af;
  box-shadow: 0 2px 8px rgba(59, 130, 246, 0.2);
  animation: statusPulse 2s ease-in-out infinite;
}

.status-completed {
  background: linear-gradient(135deg, rgba(52, 211, 153, 0.15), rgba(16, 185, 129, 0.1));
  color: #065f46;
  box-shadow: 0 2px 8px rgba(52, 211, 153, 0.2);
}

.status-error {
  background: linear-gradient(135deg, rgba(239, 68, 68, 0.15), rgba(220, 38, 38, 0.1));
  color: #991b1b;
  box-shadow: 0 2px 8px rgba(239, 68, 68, 0.2);
}

@keyframes statusPulse {
  0%, 100% { opacity: 1; }
  50% { opacity: 0.7; }
}

/* Endpoints Section */
.upload-section {
  margin-bottom: 32px;
}

.button-group {
  display: flex;
  gap: 12px;
  margin-top: 16px;
}

.endpoints-section {
  margin-top: 32px;
  padding-top: 24px;
  border-top: 2px solid #e5e7eb;
}

.endpoints-section h3 {
  font-size: 20px;
  font-weight: 600;
  color: #1f2937;
  margin-bottom: 16px;
}

.endpoints-controls {
  display: flex;
  gap: 12px;
  margin-bottom: 20px;
  align-items: center;
}

.endpoints-controls input[type="text"] {
  flex: 1;
  padding: 10px 16px;
  border: 2px solid #e5e7eb;
  border-radius: 8px;
  font-size: 14px;
  transition: all 0.3s ease;
  background: rgba(255, 255, 255, 0.8);
}

.endpoints-controls input[type="text"]:focus {
  outline: none;
  border-color: #667eea;
  box-shadow: 0 0 0 3px rgba(102, 126, 234, 0.1);
}

.table-container {
  background: rgba(255, 255, 255, 0.9);
  border-radius: 12px;
  overflow: hidden;
  box-shadow: 0 4px 20px rgba(0, 0, 0, 0.1);
  border: 1px solid rgba(255, 255, 255, 0.2);
}

.endpoints-table {
  width: 100%;
  border-collapse: collapse;
  font-size: 14px;
}

.endpoints-table th {
  background: linear-gradient(135deg, #667eea, #764ba2);
  color: white;
  padding: 16px 12px;
  text-align: left;
  font-weight: 600;
  font-size: 13px;
  text-transform: uppercase;
  letter-spacing: 0.5px;
}

.endpoints-table td {
  padding: 12px;
  border-bottom: 1px solid #f3f4f6;
  vertical-align: top;
}

.endpoints-table tr:hover {
  background: rgba(102, 126, 234, 0.05);
}

.endpoints-table tr:last-child td {
  border-bottom: none;
}

.method-badge {
  display: inline-block;
  padding: 4px 8px;
  border-radius: 6px;
  font-size: 11px;
  font-weight: 600;
  text-transform: uppercase;
  letter-spacing: 0.5px;
}

.method-get { 
  background: linear-gradient(135deg, #dcfce7, #bbf7d0); 
  color: #166534; 
  box-shadow: 0 2px 8px rgba(34, 197, 94, 0.2);
}
.method-post { 
  background: linear-gradient(135deg, #dbeafe, #bfdbfe); 
  color: #1e40af; 
  box-shadow: 0 2px 8px rgba(59, 130, 246, 0.2);
}
.method-put { 
  background: linear-gradient(135deg, #fef3c7, #fde68a); 
  color: #92400e; 
  box-shadow: 0 2px 8px rgba(245, 158, 11, 0.2);
}
.method-delete { 
  background: linear-gradient(135deg, #fee2e2, #fecaca); 
  color: #991b1b; 
  box-shadow: 0 2px 8px rgba(239, 68, 68, 0.2);
}
.method-patch { 
  background: linear-gradient(135deg, #e0e7ff, #c7d2fe); 
  color: #3730a3; 
  box-shadow: 0 2px 8px rgba(99, 102, 241, 0.2);
}

.path-cell {
  font-family: 'JetBrains Mono', monospace;
  font-size: 13px;
  color: #374151;
  word-break: break-all;
}

.summary-cell {
  color: #6b7280;
  font-size: 13px;
  max-width: 200px;
  overflow: hidden;
  text-overflow: ellipsis;
  white-space: nowrap;
}

.tags-cell {
  display: flex;
  flex-wrap: wrap;
  gap: 4px;
}

.tag {
  background: rgba(102, 126, 234, 0.1);
  color: #667eea;
  padding: 2px 6px;
  border-radius: 4px;
  font-size: 11px;
  font-weight: 500;
}

.no-endpoints {
  text-align: center;
  padding: 40px;
  color: #6b7280;
  font-style: italic;
}

.loading-endpoints {
  text-align: center;
  padding: 40px;
  color: #667eea;
}

.loading-endpoints .loader {
  margin: 0 auto 16px;
}

/* Testcases Section */
.generate-section {
  margin-bottom: 32px;
}

.testcases-section {
  margin-top: 32px;
  padding-top: 24px;
  border-top: 2px solid #e5e7eb;
}

.testcases-section h3 {
  font-size: 20px;
  font-weight: 600;
  color: #1f2937;
  margin-bottom: 16px;
}

.testcases-controls {
  display: flex;
  gap: 12px;
  margin-bottom: 20px;
  align-items: center;
}

.testcases-controls input[type="text"],
.testcases-controls select {
  padding: 10px 16px;
  border: 2px solid #e5e7eb;
  border-radius: 8px;
  font-size: 14px;
  transition: all 0.3s ease;
  background: rgba(255, 255, 255, 0.8);
}

.testcases-controls input[type="text"] {
  flex: 1;
}

.testcases-controls select {
  min-width: 200px;
}

.testcases-controls input[type="text"]:focus,
.testcases-controls select:focus {
  outline: none;
  border-color: #667eea;
  box-shadow: 0 0 0 3px rgba(102, 126, 234, 0.1);
}

.testcases-container {
  display: flex;
  flex-direction: column;
  gap: 24px;
}

.endpoint-testcases {
  background: rgba(255, 255, 255, 0.9);
  border-radius: 12px;
  overflow: hidden;
  box-shadow: 0 4px 20px rgba(0, 0, 0, 0.1);
  border: 1px solid rgba(255, 255, 255, 0.2);
}

.endpoint-header {
  background: linear-gradient(135deg, #667eea, #764ba2);
  color: white;
  padding: 16px 20px;
  font-weight: 600;
  font-size: 16px;
  display: flex;
  justify-content: space-between;
  align-items: center;
}

.endpoint-name {
  font-family: 'JetBrains Mono', monospace;
  font-size: 14px;
}

.testcase-count {
  background: rgba(255, 255, 255, 0.2);
  padding: 4px 8px;
  border-radius: 6px;
  font-size: 12px;
}

.testcases-table {
  width: 100%;
  border-collapse: collapse;
  font-size: 13px;
}

.testcases-table th {
  background: #f8fafc;
  color: #374151;
  padding: 12px;
  text-align: left;
  font-weight: 600;
  font-size: 12px;
  text-transform: uppercase;
  letter-spacing: 0.5px;
  border-bottom: 2px solid #e5e7eb;
}

.testcases-table td {
  padding: 12px;
  border-bottom: 1px solid #f3f4f6;
  vertical-align: top;
}

.testcases-table tr:hover {
  background: rgba(102, 126, 234, 0.05);
}

.testcases-table tr:last-child td {
  border-bottom: none;
}

.test-type-badge {
  display: inline-block;
  padding: 4px 8px;
  border-radius: 6px;
  font-size: 10px;
  font-weight: 600;
  text-transform: uppercase;
  letter-spacing: 0.5px;
}

.test-positive { 
  background: linear-gradient(135deg, #dcfce7, #bbf7d0); 
  color: #166534; 
  box-shadow: 0 2px 8px rgba(34, 197, 94, 0.2);
}
.test-negative { 
  background: linear-gradient(135deg, #fee2e2, #fecaca); 
  color: #991b1b; 
  box-shadow: 0 2px 8px rgba(239, 68, 68, 0.2);
}
.test-edge { 
  background: linear-gradient(135deg, #fef3c7, #fde68a); 
  color: #92400e; 
  box-shadow: 0 2px 8px rgba(245, 158, 11, 0.2);
}
.test-schema { 
  background: linear-gradient(135deg, #dbeafe, #bfdbfe); 
  color: #1e40af; 
  box-shadow: 0 2px 8px rgba(59, 130, 246, 0.2);
}
.test-auth { 
  background: linear-gradient(135deg, #e0e7ff, #c7d2fe); 
  color: #3730a3; 
  box-shadow: 0 2px 8px rgba(99, 102, 241, 0.2);
}

.test-name-cell {
  font-weight: 500;
  color: #1f2937;
  max-width: 200px;
  overflow: hidden;
  text-overflow: ellipsis;
  white-space: nowrap;
}

.test-url-cell {
  font-family: 'JetBrains Mono', monospace;
  font-size: 12px;
  color: #6b7280;
  word-break: break-all;
  max-width: 300px;
}

.test-status-cell {
  font-weight: 600;
  color: #374151;
}

.no-testcases {
  text-align: center;
  padding: 40px;
  color: #6b7280;
  font-style: italic;
}

.loading-testcases {
  text-align: center;
  padding: 40px;
  color: #667eea;
}

.loading-testcases .loader {
  margin: 0 auto 16px;
}

/* Individual Endpoints Section */
.individual-endpoints-section {
  margin-top: 32px;
}

.individual-endpoints-container {
  margin-top: 24px;
  padding-top: 24px;
  border-top: 2px solid #e5e7eb;
}

.individual-endpoints-container h3 {
  font-size: 20px;
  font-weight: 600;
  color: #1f2937;
  margin-bottom: 20px;
}

.endpoints-grid {
  display: grid;
  grid-template-columns: repeat(auto-fill, minmax(320px, 1fr));
  gap: 20px;
  margin-bottom: 32px;
}

.endpoint-card {
  background: rgba(255, 255, 255, 0.9);
  border: 2px solid #e5e7eb;
  border-radius: 12px;
  padding: 20px;
  cursor: pointer;
  transition: all 0.3s ease;
  position: relative;
  overflow: hidden;
  box-shadow: 0 4px 12px rgba(0, 0, 0, 0.1);
}

.endpoint-card::before {
  content: '';
  position: absolute;
  top: 0;
  left: -100%;
  width: 100%;
  height: 100%;
  background: linear-gradient(90deg, transparent, rgba(102, 126, 234, 0.1), transparent);
  transition: left 0.5s ease;
}

.endpoint-card:hover::before {
  left: 100%;
}

.endpoint-card:hover {
  transform: translateY(-4px);
  box-shadow: 0 8px 25px rgba(102, 126, 234, 0.3), 0 0 20px rgba(240, 147, 251, 0.2);
  border-color: #667eea;
  background: linear-gradient(135deg, rgba(255, 255, 255, 0.95), rgba(240, 147, 251, 0.05));
}

.endpoint-card.selected {
  border-color: #667eea;
  background: linear-gradient(135deg, rgba(102, 126, 234, 0.15), rgba(118, 75, 162, 0.1), rgba(240, 147, 251, 0.05));
  box-shadow: 0 8px 25px rgba(102, 126, 234, 0.4), 0 0 20px rgba(240, 147, 251, 0.2);
}

.endpoint-card-header {
  display: flex;
  justify-content: space-between;
  align-items: center;
  margin-bottom: 16px;
}

.endpoint-selection-indicator {
  display: flex;
  align-items: center;
}

.endpoint-selection-indicator input[type="checkbox"] {
  width: 18px;
  height: 18px;
  cursor: pointer;
  accent-color: #667eea;
}

.endpoint-card-body {
  display: flex;
  flex-direction: column;
  gap: 12px;
}

.endpoint-path {
  font-family: 'JetBrains Mono', monospace;
  font-size: 14px;
  font-weight: 600;
  color: #1f2937;
  word-break: break-all;
  line-height: 1.4;
}

.endpoint-summary {
  color: #6b7280;
  font-size: 13px;
  line-height: 1.5;
  display: -webkit-box;
  -webkit-line-clamp: 2;
  line-clamp: 2;
  -webkit-box-orient: vertical;
  overflow: hidden;
}

.endpoint-tags {
  display: flex;
  flex-wrap: wrap;
  gap: 6px;
  margin-top: 8px;
}

.run-endpoints-section {
  display: flex;
  justify-content: center;
  padding: 24px 0;
  border-top: 2px solid #e5e7eb;
  margin-top: 24px;
}

.run-endpoints-section button {
  font-size: 16px;
  padding: 16px 32px;
  min-width: 200px;
}

.run-endpoints-section button:disabled {
  opacity: 0.5;
  cursor: not-allowed;
  transform: none;
  box-shadow: 0 4px 15px rgba(102, 126, 234, 0.3);
}

.run-endpoints-section button:disabled:hover {
  transform: none;
  box-shadow: 0 4px 15px rgba(102, 126, 234, 0.3);
}

/* Enhanced Notice Styling */
.notice.success {
  background: linear-gradient(135deg, #d1fae5, #a7f3d0);
  border: 1px solid #10b981;
  color: #065f46;
  box-shadow: 0 4px 12px rgba(16, 185, 129, 0.15);
  display: flex;
  align-items: center;
  gap: 12px;
}

.notice.error {
  background: linear-gradient(135deg, #fee2e2, #fecaca);
  border: 1px solid #ef4444;
  color: #991b1b;
  box-shadow: 0 4px 12px rgba(239, 68, 68, 0.15);
  display: flex;
  align-items: center;
  gap: 12px;
}

.notice.warning {
  background: linear-gradient(135deg, #fef3c7, #fde68a);
  border: 1px solid #f59e0b;
  color: #92400e;
  box-shadow: 0 4px 12px rgba(245, 158, 11, 0.15);
  display: flex;
  align-items: center;
  gap: 12px;
}

/* Enhanced Tab Headers */
.tab h2 {
  display: flex;
  align-items: center;
  gap: 12px;
}

.tab h2 i {
  font-size: 20px;
  background: linear-gradient(135deg, #667eea, #764ba2, #f093fb, #f5576c);
  -webkit-background-clip: text;
  -webkit-text-fill-color: transparent;
  background-clip: text;
  animation: iconGlow 3s ease-in-out infinite;
}

@keyframes iconGlow {
  0%, 100% { filter: brightness(1); }
  50% { filter: brightness(1.2); }
}

/* Enhanced Section Headers */
.tab h3 {
  display: flex;
  align-items: center;
  gap: 8px;
  font-size: 18px;
  font-weight: 600;
  color: #1f2937;
  margin-bottom: 16px;
}

.tab h3 i {
  font-size: 16px;
  background: linear-gradient(135deg, #667eea, #8b5cf6, #f093fb);
  -webkit-background-clip: text;
  -webkit-text-fill-color: transparent;
  background-clip: text;
  animation: iconBounce 2s ease-in-out infinite;
}

@keyframes iconBounce {
  0%, 100% { transform: translateY(0); }
  50% { transform: translateY(-2px); }
}

/* Test Generation Loader */
.test-generation-loader {
  background: linear-gradient(135deg, rgba(255, 255, 255, 0.95), rgba(255, 255, 255, 0.85));
  border-radius: 20px;
  padding: 40px;
  margin: 20px 0;
  box-shadow: 0 8px 32px rgba(0, 0, 0, 0.1);
  border: 1px solid rgba(255, 255, 255, 0.2);
  backdrop-filter: blur(15px);
  text-align: center;
  animation: fadeIn 0.5s ease;
}

.loader-container {
  display: flex;
  flex-direction: column;
  align-items: center;
  gap: 30px;
}

.main-loader {
  position: relative;
  width: 120px;
  height: 120px;
}

.loader-ring {
  position: absolute;
  width: 100%;
  height: 100%;
  border: 4px solid transparent;
  border-radius: 50%;
  animation: loaderRotate 2s linear infinite;
}

.loader-ring:nth-child(1) {
  border-top-color: #667eea;
  animation-delay: 0s;
}

.loader-ring:nth-child(2) {
  border-right-color: #764ba2;
  animation-delay: 0.3s;
  width: 80%;
  height: 80%;
  top: 10%;
  left: 10%;
}

.loader-ring:nth-child(3) {
  border-bottom-color: #f093fb;
  animation-delay: 0.6s;
  width: 60%;
  height: 60%;
  top: 20%;
  left: 20%;
}

@keyframes loaderRotate {
  0% { transform: rotate(0deg); }
  100% { transform: rotate(360deg); }
}

.loader-content h4 {
  font-size: 24px;
  font-weight: 700;
  background: linear-gradient(135deg, #667eea, #764ba2, #f093fb);
  -webkit-background-clip: text;
  -webkit-text-fill-color: transparent;
  background-clip: text;
  margin-bottom: 10px;
  display: flex;
  align-items: center;
  justify-content: center;
  gap: 12px;
}

.loader-content p {
  color: #6b7280;
  font-size: 16px;
  margin-bottom: 30px;
}

.loader-steps {
  display: flex;
  flex-direction: column;
  gap: 15px;
  margin-bottom: 30px;
  max-width: 400px;
  width: 100%;
}

.step {
  display: flex;
  align-items: center;
  gap: 12px;
  padding: 12px 20px;
  background: rgba(255, 255, 255, 0.5);
  border-radius: 12px;
  border: 1px solid rgba(255, 255, 255, 0.3);
  transition: all 0.3s ease;
  opacity: 0.6;
}

.step.active {
  background: linear-gradient(135deg, rgba(102, 126, 234, 0.1), rgba(118, 75, 162, 0.1));
  border-color: #667eea;
  opacity: 1;
  transform: translateX(5px);
  box-shadow: 0 4px 15px rgba(102, 126, 234, 0.2);
}

.step.completed {
  background: linear-gradient(135deg, rgba(52, 211, 153, 0.1), rgba(16, 185, 129, 0.1));
  border-color: #34d399;
  opacity: 1;
}

.step i {
  font-size: 16px;
  width: 20px;
  text-align: center;
}

.step.active i {
  color: #667eea;
}

.step.completed i {
  color: #34d399;
}

.step span {
  font-weight: 500;
  color: #374151;
}

.progress-info {
  width: 100%;
  max-width: 400px;
}

.progress-info .progress-bar {
  height: 8px;
  background: rgba(255, 255, 255, 0.3);
  border-radius: 4px;
  overflow: hidden;
  margin-bottom: 10px;
  border: 1px solid rgba(255, 255, 255, 0.2);
}

.progress-info .progress-fill {
  height: 100%;
  background: linear-gradient(90deg, #667eea, #764ba2, #f093fb, #f5576c);
  background-size: 200% 100%;
  border-radius: 4px;
  transition: width 0.5s ease;
  animation: progressGradient 2s ease-in-out infinite;
}

.progress-text {
  font-size: 14px;
  color: #6b7280;
  font-style: italic;
}

/* Positive APIs Styles */
.positive-controls {
  margin: 20px 0;
  display: flex;
  gap: 12px;
}

.positive-apis-container {
  margin-top: 20px;
}

.positive-apis-grid {
  margin-top: 20px;
}

.positive-apis-list {
  background: #fff;
  border-radius: 8px;
  border: 1px solid #e5e7eb;
  overflow: hidden;
}

.list-header {
  display: grid;
  grid-template-columns: 100px 300px 250px 150px;
  gap: 16px;
  padding: 16px;
  background: #f8fafc;
  border-bottom: 1px solid #e5e7eb;
  font-weight: 600;
  font-size: 14px;
  color: #374151;
}

.list-item {
  display: grid;
  grid-template-columns: 100px 300px 250px 150px;
  gap: 16px;
  padding: 16px;
  border-bottom: 1px solid #f1f5f9;
  transition: background-color 0.2s ease;
}

.list-item:hover {
  background-color: #f8fafc;
}

.list-item:last-child {
  border-bottom: none;
}

.list-cell {
  display: flex;
  align-items: center;
  font-size: 14px;
}

.method {
  padding: 4px 8px;
  border-radius: 4px;
  font-size: 11px;
  font-weight: 600;
  text-transform: uppercase;
  white-space: nowrap;
}

.method.get { background: #dbeafe; color: #1e40af; }
.method.post { background: #dcfce7; color: #166534; }
.method.put { background: #fef3c7; color: #92400e; }
.method.delete { background: #fee2e2; color: #991b1b; }

.status {
  padding: 4px 8px;
  border-radius: 4px;
  font-size: 11px;
  font-weight: 600;
  white-space: nowrap;
}

.status.success { background: #dcfce7; color: #166534; }

.list-cell code {
  font-family: 'JetBrains Mono', monospace;
  background: #f1f5f9;
  padding: 2px 6px;
  border-radius: 4px;
  font-size: 13px;
  word-break: break-all;
}

.payload-preview {
  background: #f8fafc;
  border: 1px solid #e2e8f0;
  border-radius: 4px;
  padding: 8px;
  font-size: 11px;
  font-family: 'JetBrains Mono', monospace;
  max-height: 100px;
  overflow-y: auto;
  margin: 0;
  white-space: pre-wrap;
  word-break: break-word;
}

/* Responsive adjustments for the list */
@media (max-width: 1200px) {
  .list-header,
  .list-item {
    grid-template-columns: 80px 250px 200px 120px;
    gap: 12px;
    padding: 12px;
  }
}

@media (max-width: 900px) {
  .list-header,
  .list-item {
    grid-template-columns: 70px 200px 150px 100px;
    gap: 8px;
    padding: 8px;
  }
}

.no-data {
  text-align: center;
  color: #6b7280;
  font-style: italic;
  padding: 40px;
  background: #f9fafb;
  border-radius: 8px;
}

/* Responsive Design */
@media (max-width: 768px) {
  .layout {
    flex-direction: column;
  }
  
  .sidebar {
    position: relative;
    width: 100%;
    height: auto;
    top: auto;
    left: auto;
  }
  
  .content {
    margin-left: 0;
    padding: 20px;
  }
  
  .tab {
    padding: 20px;
  }
  
  .button-group {
    flex-direction: column;
  }
  
  .endpoints-controls {
    flex-direction: column;
    align-items: stretch;
  }
  
  .endpoints-table {
    font-size: 12px;
  }
  
  .endpoints-table th,
  .endpoints-table td {
    padding: 8px;
  }
  
  .endpoints-grid {
    grid-template-columns: 1fr;
    gap: 16px;
  }
  
  .endpoint-card {
    padding: 16px;
  }
  
  .run-endpoints-section button {
    font-size: 14px;
    padding: 12px 24px;
    min-width: 150px;
  }
}

/* AI Reports Dashboard Styles */
.ai-reports-dashboard {
  padding: 20px 0;
}

.reports-controls {
  display: flex;
  justify-content: space-between;
  align-items: center;
  margin-bottom: 30px;
  padding: 20px;
  background: linear-gradient(135deg, rgba(255, 255, 255, 0.9), rgba(255, 255, 255, 0.7));
  border-radius: 16px;
  box-shadow: 0 8px 32px rgba(0, 0, 0, 0.1);
  border: 1px solid rgba(255, 255, 255, 0.2);
}

.analysis-info {
  display: flex;
  align-items: center;
  gap: 12px;
  padding: 12px 20px;
  background: linear-gradient(135deg, rgba(102, 126, 234, 0.1), rgba(118, 75, 162, 0.1));
  border-radius: 12px;
  border: 1px solid rgba(102, 126, 234, 0.2);
}

.analysis-info i {
  color: #667eea;
  font-size: 16px;
}

.analysis-info span {
  font-weight: 500;
  color: #374151;
  font-size: 14px;
}

.action-buttons {
  display: flex;
  gap: 12px;
}

.action-buttons button {
  padding: 12px 24px;
  border: none;
  border-radius: 12px;
  font-weight: 600;
  cursor: pointer;
  transition: all 0.3s ease;
  display: flex;
  align-items: center;
  gap: 8px;
}

#generate-analysis-btn {
  background: linear-gradient(135deg, #667eea, #764ba2);
  color: white;
  box-shadow: 0 4px 15px rgba(102, 126, 234, 0.3);
}

#generate-analysis-btn:hover {
  background: linear-gradient(135deg, #5a67d8, #6b46c1);
  transform: translateY(-2px);
  box-shadow: 0 8px 25px rgba(102, 126, 234, 0.4);
}

#regenerate-analysis-btn {
  background: linear-gradient(135deg, #f093fb, #f5576c);
  color: white;
  box-shadow: 0 4px 15px rgba(240, 147, 251, 0.3);
}

#regenerate-analysis-btn:hover {
  background: linear-gradient(135deg, #e879f9, #ef4444);
  transform: translateY(-2px);
  box-shadow: 0 8px 25px rgba(240, 147, 251, 0.4);
}

#export-report-btn {
  background: linear-gradient(135deg, #34d399, #10b981);
  color: white;
  box-shadow: 0 4px 15px rgba(52, 211, 153, 0.3);
}

#export-report-btn:hover {
  background: linear-gradient(135deg, #10b981, #059669);
  transform: translateY(-2px);
  box-shadow: 0 8px 25px rgba(52, 211, 153, 0.4);
}

/* AI Analysis Loader */
.ai-analysis-loader {
  background: linear-gradient(135deg, rgba(255, 255, 255, 0.95), rgba(255, 255, 255, 0.85));
  border-radius: 20px;
  padding: 60px 40px;
  margin: 20px 0;
  box-shadow: 0 8px 32px rgba(0, 0, 0, 0.1);
  border: 1px solid rgba(255, 255, 255, 0.2);
  backdrop-filter: blur(15px);
  text-align: center;
  animation: fadeIn 0.5s ease;
}

.ai-loader {
  position: relative;
  width: 120px;
  height: 120px;
  margin: 0 auto 30px;
  display: flex;
  align-items: center;
  justify-content: center;
}

.brain-icon {
  position: relative;
  z-index: 10;
  width: 80px;
  height: 80px;
  background: linear-gradient(135deg, #667eea, #764ba2, #f093fb);
  border-radius: 50%;
  display: flex;
  align-items: center;
  justify-content: center;
  box-shadow: 0 8px 25px rgba(102, 126, 234, 0.3);
  animation: brainPulse 2s ease-in-out infinite;
}

.brain-icon i {
  font-size: 32px;
  color: white;
}

.loading-rings {
  position: absolute;
  width: 100%;
  height: 100%;
}

.ring {
  position: absolute;
  width: 100%;
  height: 100%;
  border: 3px solid transparent;
  border-radius: 50%;
  animation: ringPulse 2s ease-out infinite;
}

.ring:nth-child(1) {
  border-top-color: #667eea;
  animation-delay: 0s;
}

.ring:nth-child(2) {
  border-right-color: #764ba2;
  animation-delay: 0.5s;
  width: 80%;
  height: 80%;
  top: 10%;
  left: 10%;
}

.ring:nth-child(3) {
  border-bottom-color: #f093fb;
  animation-delay: 1s;
  width: 60%;
  height: 60%;
  top: 20%;
  left: 20%;
}

@keyframes brainPulse {
  0%, 100% { transform: scale(1); }
  50% { transform: scale(1.1); }
}

@keyframes ringPulse {
  0% {
    transform: scale(0.8);
    opacity: 1;
  }
  100% {
    transform: scale(1.4);
    opacity: 0;
  }
}

.ai-analysis-loader h3 {
  font-size: 24px;
  font-weight: 700;
  background: linear-gradient(135deg, #667eea, #764ba2, #f093fb);
  -webkit-background-clip: text;
  -webkit-text-fill-color: transparent;
  background-clip: text;
  margin-bottom: 10px;
}

.ai-analysis-loader p {
  color: #6b7280;
  font-size: 16px;
  margin-bottom: 30px;
}

.analysis-steps {
  display: flex;
  justify-content: center;
  gap: 20px;
  flex-wrap: wrap;
}

.analysis-steps .step {
  display: flex;
  flex-direction: column;
  align-items: center;
  gap: 8px;
  padding: 16px;
  background: rgba(255, 255, 255, 0.5);
  border-radius: 12px;
  border: 1px solid rgba(255, 255, 255, 0.3);
  transition: all 0.3s ease;
  opacity: 0.6;
  min-width: 120px;
}

.analysis-steps .step.active {
  background: linear-gradient(135deg, rgba(102, 126, 234, 0.1), rgba(118, 75, 162, 0.1));
  border-color: #667eea;
  opacity: 1;
  transform: translateY(-5px);
  box-shadow: 0 4px 15px rgba(102, 126, 234, 0.2);
}

.analysis-steps .step i {
  font-size: 20px;
  color: #667eea;
}

.analysis-steps .step span {
  font-size: 12px;
  font-weight: 500;
  color: #374151;
  text-align: center;
}

/* Summary Metrics */
.summary-metrics {
  display: grid;
  grid-template-columns: repeat(auto-fit, minmax(250px, 1fr));
  gap: 20px;
  margin-bottom: 30px;
}

.metric-card {
  background: linear-gradient(135deg, rgba(255, 255, 255, 0.95), rgba(255, 255, 255, 0.85));
  border-radius: 16px;
  padding: 24px;
  box-shadow: 0 8px 32px rgba(0, 0, 0, 0.1);
  border: 1px solid rgba(255, 255, 255, 0.2);
  backdrop-filter: blur(15px);
  display: flex;
  align-items: center;
  gap: 20px;
  transition: all 0.3s ease;
  animation: fadeIn 0.5s ease;
}

.metric-card:hover {
  transform: translateY(-5px);
  box-shadow: 0 12px 40px rgba(0, 0, 0, 0.15);
}

.metric-icon {
  width: 60px;
  height: 60px;
  border-radius: 50%;
  display: flex;
  align-items: center;
  justify-content: center;
  background: linear-gradient(135deg, #667eea, #764ba2);
  box-shadow: 0 4px 15px rgba(102, 126, 234, 0.3);
}

.metric-icon.success {
  background: linear-gradient(135deg, #34d399, #10b981);
  box-shadow: 0 4px 15px rgba(52, 211, 153, 0.3);
}

.metric-icon.error {
  background: linear-gradient(135deg, #f87171, #ef4444);
  box-shadow: 0 4px 15px rgba(248, 113, 113, 0.3);
}

.metric-icon.info {
  background: linear-gradient(135deg, #3b82f6, #1d4ed8);
  box-shadow: 0 4px 15px rgba(59, 130, 246, 0.3);
}

.metric-icon i {
  font-size: 24px;
  color: white;
}

.metric-content {
  flex: 1;
}

.metric-value {
  font-size: 32px;
  font-weight: 700;
  color: #1f2937;
  line-height: 1;
  margin-bottom: 4px;
}

.metric-label {
  font-size: 14px;
  color: #6b7280;
  font-weight: 500;
}

/* Charts Section */
.charts-section {
  display: flex;
  justify-content: center;
  margin-bottom: 30px;
}

.chart-container {
  background: linear-gradient(135deg, rgba(255, 255, 255, 0.95), rgba(255, 255, 255, 0.85));
  border-radius: 20px;
  padding: 32px;
  box-shadow: 0 8px 32px rgba(0, 0, 0, 0.1);
  border: 1px solid rgba(255, 255, 255, 0.2);
  backdrop-filter: blur(15px);
  animation: fadeIn 0.5s ease;
}

.chart-container h3 {
  font-size: 20px;
  font-weight: 700;
  background: linear-gradient(135deg, #667eea, #764ba2, #f093fb);
  -webkit-background-clip: text;
  -webkit-text-fill-color: transparent;
  background-clip: text;
  margin-bottom: 20px;
  display: flex;
  align-items: center;
  gap: 12px;
}

.chart {
  height: 300px;
  display: flex;
  align-items: center;
  justify-content: center;
  background: rgba(255, 255, 255, 0.5);
  border-radius: 12px;
  border: 1px solid rgba(255, 255, 255, 0.3);
  color: #6b7280;
  font-size: 16px;
}

/* AI Insights */
.ai-insights {
  background: linear-gradient(135deg, rgba(255, 255, 255, 0.95), rgba(255, 255, 255, 0.85));
  border-radius: 20px;
  padding: 32px;
  margin-bottom: 30px;
  box-shadow: 0 8px 32px rgba(0, 0, 0, 0.1);
  border: 1px solid rgba(255, 255, 255, 0.2);
  backdrop-filter: blur(15px);
  animation: fadeIn 0.5s ease;
}

.insights-header h3 {
  font-size: 24px;
  font-weight: 700;
  background: linear-gradient(135deg, #667eea, #764ba2, #f093fb);
  -webkit-background-clip: text;
  -webkit-text-fill-color: transparent;
  background-clip: text;
  margin-bottom: 24px;
  display: flex;
  align-items: center;
  gap: 12px;
}

.insights-content {
  display: grid;
  grid-template-columns: repeat(auto-fit, minmax(300px, 1fr));
  gap: 24px;
}

.narrative-card, .recommendations-card, .fixes-card {
  background: rgba(255, 255, 255, 0.5);
  border-radius: 16px;
  padding: 24px;
  border: 1px solid rgba(255, 255, 255, 0.3);
}

.narrative-card h4, .recommendations-card h4, .fixes-card h4 {
  font-size: 18px;
  font-weight: 600;
  color: #374151;
  margin-bottom: 16px;
  display: flex;
  align-items: center;
  gap: 8px;
}

.narrative-card p {
  color: #6b7280;
  line-height: 1.6;
  font-size: 15px;
}

.recommendations-card ul {
  list-style: none;
  padding: 0;
  margin: 0;
}

.recommendations-card li {
  padding: 12px 0;
  border-bottom: 1px solid rgba(255, 255, 255, 0.3);
  color: #374151;
  display: flex;
  align-items: flex-start;
  gap: 12px;
}

.recommendations-card li:last-child {
  border-bottom: none;
}

.recommendations-card li::before {
  content: "💡";
  font-size: 16px;
  flex-shrink: 0;
}

/* Endpoint Stability & Schema Issues */
.endpoint-stability, .schema-issues {
  background: linear-gradient(135deg, rgba(255, 255, 255, 0.95), rgba(255, 255, 255, 0.85));
  border-radius: 20px;
  padding: 32px;
  margin-bottom: 30px;
  box-shadow: 0 8px 32px rgba(0, 0, 0, 0.1);
  border: 1px solid rgba(255, 255, 255, 0.2);
  backdrop-filter: blur(15px);
  animation: fadeIn 0.5s ease;
}

/* Stability Table Specific Styles */
#stability-table {
  width: 100%;
  border-collapse: collapse;
  font-size: 14px;
  background: rgba(255, 255, 255, 0.9);
  border-radius: 12px;
  overflow: hidden;
  box-shadow: 0 4px 20px rgba(0, 0, 0, 0.1);
  border: 1px solid rgba(255, 255, 255, 0.2);
}

#stability-table th {
  background: linear-gradient(135deg, #667eea, #764ba2);
  color: white;
  padding: 18px 16px;
  text-align: left;
  font-weight: 600;
  font-size: 13px;
  text-transform: uppercase;
  letter-spacing: 0.5px;
  border: none;
}

#stability-table td {
  padding: 16px;
  border-bottom: 1px solid #f3f4f6;
  vertical-align: middle;
  background: rgba(255, 255, 255, 0.8);
}

#stability-table tr:hover {
  background: rgba(102, 126, 234, 0.05);
}

#stability-table tr:hover td {
  background: rgba(102, 126, 234, 0.05);
}

#stability-table tr:last-child td {
  border-bottom: none;
}

/* Stability Table Column Specific Styles */
#stability-table td:nth-child(1) {
  font-family: 'JetBrains Mono', monospace;
  font-weight: 500;
  color: #1f2937;
  min-width: 200px;
  max-width: 300px;
  word-break: break-all;
}

#stability-table td:nth-child(2),
#stability-table td:nth-child(3) {
  text-align: center;
  font-weight: 600;
  color: #374151;
  min-width: 80px;
}

#stability-table td:nth-child(4) {
  text-align: center;
  font-weight: 600;
  min-width: 100px;
}

#stability-table td:nth-child(5) {
  text-align: center;
  min-width: 100px;
}

#stability-table td:nth-child(6) {
  color: #6b7280;
  font-size: 13px;
  line-height: 1.4;
  max-width: 250px;
  word-wrap: break-word;
}

/* Failure Rate Styling */
.failure-rate-low {
  color: #10b981;
  font-weight: 600;
}

.failure-rate-medium {
  color: #f59e0b;
  font-weight: 600;
}

.failure-rate-high {
  color: #ef4444;
  font-weight: 600;
}

.endpoint-stability h3, .schema-issues h3 {
  font-size: 24px;
  font-weight: 700;
  background: linear-gradient(135deg, #667eea, #764ba2, #f093fb);
  -webkit-background-clip: text;
  -webkit-text-fill-color: transparent;
  background-clip: text;
  margin-bottom: 24px;
  display: flex;
  align-items: center;
  gap: 12px;
}

/* Priority Tags */
.priority-tag {
  padding: 4px 12px;
  border-radius: 20px;
  font-size: 12px;
  font-weight: 600;
  text-transform: uppercase;
  letter-spacing: 0.5px;
}

.priority-critical {
  background: linear-gradient(135deg, #ef4444, #dc2626);
  color: white;
  box-shadow: 0 2px 8px rgba(239, 68, 68, 0.3);
}

.priority-major {
  background: linear-gradient(135deg, #f59e0b, #d97706);
  color: white;
  box-shadow: 0 2px 8px rgba(245, 158, 11, 0.3);
}

.priority-minor {
  background: linear-gradient(135deg, #10b981, #059669);
  color: white;
  box-shadow: 0 2px 8px rgba(16, 185, 129, 0.3);
}

/* Failed Tests Details */
.failed-tests-details {
  background: linear-gradient(135deg, rgba(255, 255, 255, 0.95), rgba(255, 255, 255, 0.85));
  border-radius: 20px;
  padding: 32px;
  margin-bottom: 30px;
  box-shadow: 0 8px 32px rgba(0, 0, 0, 0.1);
  border: 1px solid rgba(255, 255, 255, 0.2);
  backdrop-filter: blur(15px);
  animation: fadeIn 0.5s ease;
}

.failed-tests-details h3 {
  font-size: 24px;
  font-weight: 700;
  background: linear-gradient(135deg, #667eea, #764ba2, #f093fb);
  -webkit-background-clip: text;
  -webkit-text-fill-color: transparent;
  background-clip: text;
  margin-bottom: 24px;
  display: flex;
  align-items: center;
  gap: 12px;
}

.failed-tests-summary {
  background: rgba(255, 255, 255, 0.5);
  border-radius: 16px;
  padding: 24px;
  margin-bottom: 24px;
  border: 1px solid rgba(255, 255, 255, 0.3);
}

.summary-stats {
  display: grid;
  grid-template-columns: repeat(auto-fit, minmax(200px, 1fr));
  gap: 20px;
}

.stat-item {
  display: flex;
  flex-direction: column;
  align-items: center;
  text-align: center;
  padding: 16px;
  background: rgba(255, 255, 255, 0.3);
  border-radius: 12px;
  border: 1px solid rgba(255, 255, 255, 0.2);
}

.stat-label {
  font-size: 12px;
  color: #6b7280;
  font-weight: 500;
  text-transform: uppercase;
  letter-spacing: 0.5px;
  margin-bottom: 8px;
}

.stat-value {
  font-size: 20px;
  font-weight: 700;
  color: #1f2937;
}

#failed-tests-table {
  width: 100%;
  border-collapse: collapse;
  background: rgba(255, 255, 255, 0.5);
  border-radius: 12px;
  overflow: hidden;
  box-shadow: 0 4px 15px rgba(0, 0, 0, 0.1);
}

#failed-tests-table th {
  background: linear-gradient(135deg, #667eea, #764ba2);
  color: white;
  padding: 16px 12px;
  text-align: left;
  font-weight: 600;
  font-size: 14px;
  text-transform: uppercase;
  letter-spacing: 0.5px;
}

#failed-tests-table td {
  padding: 12px;
  border-bottom: 1px solid rgba(255, 255, 255, 0.3);
  color: #374151;
  font-size: 14px;
}

#failed-tests-table tr:hover {
  background: rgba(255, 255, 255, 0.7);
}

#failed-tests-table tr:last-child td {
  border-bottom: none;
}

/* Error type styling */
.error-type-auth {
  background: linear-gradient(135deg, #ef4444, #dc2626);
  color: white;
  padding: 4px 8px;
  border-radius: 6px;
  font-size: 11px;
  font-weight: 600;
  text-transform: uppercase;
}

.error-type-server {
  background: linear-gradient(135deg, #f59e0b, #d97706);
  color: white;
  padding: 4px 8px;
  border-radius: 6px;
  font-size: 11px;
  font-weight: 600;
  text-transform: uppercase;
}

.error-type-validation {
  background: linear-gradient(135deg, #8b5cf6, #7c3aed);
  color: white;
  padding: 4px 8px;
  border-radius: 6px;
  font-size: 11px;
  font-weight: 600;
  text-transform: uppercase;
}

.error-type-timeout {
  background: linear-gradient(135deg, #06b6d4, #0891b2);
  color: white;
  padding: 4px 8px;
  border-radius: 6px;
  font-size: 11px;
  font-weight: 600;
  text-transform: uppercase;
}

.error-type-other {
  background: linear-gradient(135deg, #6b7280, #4b5563);
  color: white;
  padding: 4px 8px;
  border-radius: 6px;
  font-size: 11px;
  font-weight: 600;
  text-transform: uppercase;
}

/* Status code styling */
.status-expected {
  color: #10b981;
  font-weight: 600;
}

.status-actual {
  color: #ef4444;
  font-weight: 600;
}

/* Timestamp styling */
.timestamp {
  font-family: monospace;
  font-size: 12px;
  color: #6b7280;
}

/* Failure Reason Styling */
.failure-reason-cell {
  max-width: 400px;
  min-width: 300px;
  padding: 12px !important;
  vertical-align: top;
}

.failure-reason-content {
  background: rgba(255, 255, 255, 0.8);
  border-radius: 8px;
  padding: 12px;
  border-left: 4px solid #ef4444;
  box-shadow: 0 2px 8px rgba(0, 0, 0, 0.1);
  transition: all 0.3s ease;
}

.failure-reason-content:hover {
  background: rgba(255, 255, 255, 0.95);
  box-shadow: 0 4px 12px rgba(0, 0, 0, 0.15);
  transform: translateY(-1px);
}

.failure-reason-title {
  font-weight: 600;
  font-size: 13px;
  color: #1f2937;
  margin-bottom: 6px;
  display: flex;
  align-items: center;
  gap: 6px;
}

.failure-reason-description {
  font-size: 12px;
  color: #6b7280;
  line-height: 1.5;
  word-wrap: break-word;
}

.failure-reason-simple {
  background: rgba(255, 255, 255, 0.6);
  border-radius: 6px;
  padding: 8px 12px;
  font-size: 12px;
  color: #374151;
  border-left: 3px solid #6b7280;
}

/* Enhanced table styling for failed tests */
#failed-tests-table {
  width: 100%;
  border-collapse: collapse;
  background: rgba(255, 255, 255, 0.5);
  border-radius: 12px;
  overflow: hidden;
  box-shadow: 0 4px 15px rgba(0, 0, 0, 0.1);
  font-size: 13px;
}

#failed-tests-table th {
  background: linear-gradient(135deg, #667eea, #764ba2);
  color: white;
  padding: 16px 12px;
  text-align: left;
  font-weight: 600;
  font-size: 13px;
  text-transform: uppercase;
  letter-spacing: 0.5px;
  border: none;
}

#failed-tests-table td {
  padding: 12px;
  border-bottom: 1px solid rgba(255, 255, 255, 0.3);
  color: #374151;
  font-size: 13px;
  vertical-align: top;
}

#failed-tests-table tr:hover {
  background: rgba(255, 255, 255, 0.7);
}

#failed-tests-table tr:hover .failure-reason-content {
  background: rgba(255, 255, 255, 0.95);
  box-shadow: 0 4px 12px rgba(0, 0, 0, 0.15);
}

#failed-tests-table tr:last-child td {
  border-bottom: none;
}

/* Column specific styling for failed tests table */
#failed-tests-table td:nth-child(1) {
  font-weight: 500;
  color: #1f2937;
  min-width: 150px;
}

#failed-tests-table td:nth-child(2) {
  font-family: 'JetBrains Mono', monospace;
  font-size: 11px;
  color: #6b7280;
  min-width: 200px;
  word-break: break-all;
}

#failed-tests-table td:nth-child(3) {
  text-align: center;
  min-width: 80px;
}

#failed-tests-table td:nth-child(4),
#failed-tests-table td:nth-child(5) {
  text-align: center;
  min-width: 100px;
  font-weight: 600;
}

#failed-tests-table td:nth-child(6) {
  text-align: center;
  min-width: 120px;
}

#failed-tests-table td:nth-child(8) {
  font-family: monospace;
  font-size: 11px;
  color: #6b7280;
  min-width: 150px;
}
<<<<<<< HEAD

/* Allure report */
.allure-title {
  display: flex;          
  align-items: center;     
  justify-content: flex-start; 
  gap: 15px;               
  font-size: 1.5rem;
}

.load-btn {
  padding: 5px 12px;
  font-size: 0.9rem;
  cursor: pointer;
  border: none;
  background-color: #4f46e5;
  color: #fff;
  border-radius: 5px;
  transition: background-color 0.2s;
}

.load-btn:hover {
  background-color: #4338ca;
}

/* iframe remains full width */
#allure-frame {
  width: 100%;
  height: 600px;  
  border: none;
  margin-top: 10px;
}
=======
>>>>>>> 02128959
<|MERGE_RESOLUTION|>--- conflicted
+++ resolved
@@ -2515,7 +2515,6 @@
   color: #6b7280;
   min-width: 150px;
 }
-<<<<<<< HEAD
 
 /* Allure report */
 .allure-title {
@@ -2548,5 +2547,3 @@
   border: none;
   margin-top: 10px;
 }
-=======
->>>>>>> 02128959
